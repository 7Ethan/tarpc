<<<<<<< HEAD
=======
// Copyright 2016 Google Inc. All Rights Reserved.
//
// Licensed under the MIT License, <LICENSE or http://opensource.org/licenses/MIT>.
// This file may not be copied, modified, or distributed except according to those terms.

use bincode;
>>>>>>> 7ab3ae86
use serde;
use scoped_pool::{Pool, Scope};
use std::fmt;
use std::io::{self, BufReader, BufWriter};
use std::net::{SocketAddr, TcpListener, TcpStream, ToSocketAddrs};
use std::sync::mpsc::{Receiver, Sender, TryRecvError, channel};
use std::sync::atomic::{AtomicBool, Ordering};
use std::time::Duration;
use std::thread::{self, JoinHandle};
use super::{Deserialize, Error, Packet, Result, Serialize};

struct ConnectionHandler<'a, S>
    where S: Serve
{
    read_stream: BufReader<TcpStream>,
    write_stream: BufWriter<TcpStream>,
    server: S,
    shutdown: &'a AtomicBool,
}

impl<'a, S> ConnectionHandler<'a, S>
    where S: Serve
{
    fn handle_conn<'b>(&'b mut self, scope: &Scope<'b>) -> Result<()>
    {
        let ConnectionHandler {
            ref mut read_stream,
            ref mut write_stream,
            ref server,
            shutdown,
        } = *self;
        trace!("ConnectionHandler: serving client...");
<<<<<<< HEAD
        pool.scoped(|scope| {
            let (tx, rx) = channel();
            scope.execute(|| Self::write(rx, write_stream, inflight_rpcs));
            loop {
                match read_stream.deserialize() {
                    Ok(Packet { rpc_id, message, }) => {
                        inflight_rpcs.increment();
                        let tx = tx.clone();
                        scope.execute(move || {
                            let reply = server.serve(message);
                            let reply_packet = Packet {
                                rpc_id: rpc_id,
                                message: reply
                            };
                            tx.send(reply_packet).unwrap();
                        });
                        if shutdown.load(Ordering::SeqCst) {
                            info!("ConnectionHandler: server shutdown, so closing connection.");
                            break;
                        }
                    }
                    Err(Error::Io(ref err)) if Self::timed_out(err.kind()) => {
                        if !shutdown.load(Ordering::SeqCst) {
                            info!("ConnectionHandler: read timed out ({:?}). Server not \
                                   shutdown, so retrying read.",
                                  err);
                            continue;
                        } else {
                            info!("ConnectionHandler: read timed out ({:?}). Server shutdown, so \
                                   closing connection.",
                                  err);
                            break;
                        }
=======
        let (tx, rx) = channel();
        scope.execute(move || Self::write(rx, write_stream));
        loop {
            match bincode::serde::deserialize_from(read_stream, bincode::SizeLimit::Infinite) {
                Ok(Packet { rpc_id, message, }) => {
                    let tx = tx.clone();
                    scope.execute(move || {
                        let reply = server.serve(message);
                        let reply_packet = Packet {
                            rpc_id: rpc_id,
                            message: reply
                        };
                        tx.send(reply_packet).unwrap();
                    });
                    if shutdown.load(Ordering::SeqCst) {
                        info!("ConnectionHandler: server shutdown, so closing connection.");
                        break;
>>>>>>> 7ab3ae86
                    }
                }
                Err(bincode::serde::DeserializeError::IoError(ref err))
                    if Self::timed_out(err.kind()) => {
                    if !shutdown.load(Ordering::SeqCst) {
                        info!("ConnectionHandler: read timed out ({:?}). Server not \
                               shutdown, so retrying read.",
                              err);
                        continue;
                    } else {
                        info!("ConnectionHandler: read timed out ({:?}). Server shutdown, so \
                               closing connection.",
                              err);
                        break;
                    }
                }
                Err(e) => {
                    warn!("ConnectionHandler: closing client connection due to {:?}",
                          e);
                    return Err(e.into());
                }
            }
        }
        Ok(())
    }

    fn timed_out(error_kind: io::ErrorKind) -> bool {
        match error_kind {
            io::ErrorKind::TimedOut | io::ErrorKind::WouldBlock => true,
            _ => false,
        }
    }

    fn write(rx: Receiver<Packet<<S as Serve>::Reply>>, stream: &mut BufWriter<TcpStream>) {
        loop {
            match rx.recv() {
                Err(e) => {
                    debug!("Write thread: returning due to {:?}", e);
                    return;
                }
                Ok(reply_packet) => {
                    if let Err(e) = stream.serialize(&reply_packet) {
                        warn!("Writer: failed to write reply to Client: {:?}", e);
                    }
                }
            }
        }
    }
}

/// Provides methods for blocking until the server completes,
pub struct ServeHandle {
    tx: Sender<()>,
    join_handle: JoinHandle<()>,
    addr: SocketAddr,
}

impl ServeHandle {
    /// Block until the server completes
    pub fn wait(self) {
        self.join_handle.join().expect(pos!());
    }

    /// Returns the address the server is bound to
    pub fn local_addr(&self) -> &SocketAddr {
        &self.addr
    }

    /// Shutdown the server. Gracefully shuts down the serve thread but currently does not
    /// gracefully close open connections.
    pub fn shutdown(self) {
        info!("ServeHandle: attempting to shut down the server.");
        self.tx.send(()).expect(pos!());
        if let Ok(_) = TcpStream::connect(self.addr) {
            self.join_handle.join().expect(pos!());
        } else {
            warn!("ServeHandle: best effort shutdown of serve thread failed");
        }
    }
}

struct Server<'a, S: 'a> {
    server: &'a S,
    listener: TcpListener,
    read_timeout: Option<Duration>,
    die_rx: Receiver<()>,
    shutdown: &'a AtomicBool,
}

impl<'a, S: 'a> Server<'a, S>
    where S: Serve + 'static
{
    fn serve<'b>(self, scope: &Scope<'b>) where 'a: 'b {
        for conn in self.listener.incoming() {
            match self.die_rx.try_recv() {
                Ok(_) => {
                    info!("serve: shutdown received.");
                    return;
                }
                Err(TryRecvError::Disconnected) => {
                    info!("serve: sender disconnected.");
                    return;
                }
                _ => (),
            }
            let conn = match conn {
                Err(err) => {
                    error!("serve: failed to accept connection: {:?}", err);
                    return;
                }
                Ok(c) => c,
            };
            if let Err(err) = conn.set_read_timeout(self.read_timeout) {
                info!("serve: could not set read timeout: {:?}", err);
                return;
            }
            let mut handler = ConnectionHandler {
                read_stream: BufReader::new(conn.try_clone().unwrap()),
                write_stream: BufWriter::new(conn),
                server: self.server,
                shutdown: self.shutdown,
            };
            scope.recurse(move |scope| {
                scope.zoom(|scope| {
                    if let Err(err) = handler.handle_conn(scope) {
                        info!("ConnectionHandler: err in connection handling: {:?}", err);
                    }
                });
            });
        }
    }
}

impl<'a, S> Drop for Server<'a, S> {
    fn drop(&mut self) {
        debug!("Shutting down connection handlers.");
        self.shutdown.store(true, Ordering::SeqCst);
    }
}

/// Start
pub fn serve_async<A, S>(addr: A,
                         server: S,
                         read_timeout: Option<Duration>)
                         -> io::Result<ServeHandle>
    where A: ToSocketAddrs,
          S: 'static + Serve
{
    let listener = try!(TcpListener::bind(&addr));
    let addr = try!(listener.local_addr());
    info!("serve_async: spinning up server on {:?}", addr);
    let (die_tx, die_rx) = channel();
    let join_handle = thread::spawn(move || {
        let pool = Pool::new(100); // TODO(tjk): make this configurable, and expire idle threads
        let shutdown = AtomicBool::new(false);
        let server = Server {
            server: &server,
            listener: listener,
            read_timeout: read_timeout,
            die_rx: die_rx,
            shutdown: &shutdown,
        };
        pool.scoped(|scope| {
            server.serve(scope);
        });
    });
    Ok(ServeHandle {
        tx: die_tx,
        join_handle: join_handle,
        addr: addr.clone(),
    })
}

/// A service provided by a server
pub trait Serve: Send + Sync {
    /// The type of request received by the server
    type Request: 'static + fmt::Debug + serde::ser::Serialize + serde::de::Deserialize + Send;
    /// The type of reply sent by the server
    type Reply  : 'static + fmt::Debug + serde::ser::Serialize + serde::de::Deserialize + Send;

    /// Return a reply for a given request
    fn serve(&self, request: Self::Request) -> Self::Reply;
}

impl<P, S> Serve for P
    where P: Send + Sync + ::std::ops::Deref<Target=S>,
          S: Serve
{
    type Request = S::Request;
    type Reply = S::Reply;

    fn serve(&self, request: S::Request) -> S::Reply {
        S::serve(self, request)
    }
}<|MERGE_RESOLUTION|>--- conflicted
+++ resolved
@@ -1,12 +1,8 @@
-<<<<<<< HEAD
-=======
 // Copyright 2016 Google Inc. All Rights Reserved.
 //
 // Licensed under the MIT License, <LICENSE or http://opensource.org/licenses/MIT>.
 // This file may not be copied, modified, or distributed except according to those terms.
 
-use bincode;
->>>>>>> 7ab3ae86
 use serde;
 use scoped_pool::{Pool, Scope};
 use std::fmt;
@@ -39,45 +35,10 @@
             shutdown,
         } = *self;
         trace!("ConnectionHandler: serving client...");
-<<<<<<< HEAD
-        pool.scoped(|scope| {
-            let (tx, rx) = channel();
-            scope.execute(|| Self::write(rx, write_stream, inflight_rpcs));
-            loop {
-                match read_stream.deserialize() {
-                    Ok(Packet { rpc_id, message, }) => {
-                        inflight_rpcs.increment();
-                        let tx = tx.clone();
-                        scope.execute(move || {
-                            let reply = server.serve(message);
-                            let reply_packet = Packet {
-                                rpc_id: rpc_id,
-                                message: reply
-                            };
-                            tx.send(reply_packet).unwrap();
-                        });
-                        if shutdown.load(Ordering::SeqCst) {
-                            info!("ConnectionHandler: server shutdown, so closing connection.");
-                            break;
-                        }
-                    }
-                    Err(Error::Io(ref err)) if Self::timed_out(err.kind()) => {
-                        if !shutdown.load(Ordering::SeqCst) {
-                            info!("ConnectionHandler: read timed out ({:?}). Server not \
-                                   shutdown, so retrying read.",
-                                  err);
-                            continue;
-                        } else {
-                            info!("ConnectionHandler: read timed out ({:?}). Server shutdown, so \
-                                   closing connection.",
-                                  err);
-                            break;
-                        }
-=======
         let (tx, rx) = channel();
         scope.execute(move || Self::write(rx, write_stream));
         loop {
-            match bincode::serde::deserialize_from(read_stream, bincode::SizeLimit::Infinite) {
+            match read_stream.deserialize() {
                 Ok(Packet { rpc_id, message, }) => {
                     let tx = tx.clone();
                     scope.execute(move || {
@@ -86,16 +47,14 @@
                             rpc_id: rpc_id,
                             message: reply
                         };
-                        tx.send(reply_packet).unwrap();
+                        tx.send(reply_packet).expect(pos!());
                     });
                     if shutdown.load(Ordering::SeqCst) {
                         info!("ConnectionHandler: server shutdown, so closing connection.");
                         break;
->>>>>>> 7ab3ae86
-                    }
-                }
-                Err(bincode::serde::DeserializeError::IoError(ref err))
-                    if Self::timed_out(err.kind()) => {
+                    }
+                }
+                Err(Error::Io(ref err)) if Self::timed_out(err.kind()) => {
                     if !shutdown.load(Ordering::SeqCst) {
                         info!("ConnectionHandler: read timed out ({:?}). Server not \
                                shutdown, so retrying read.",
@@ -209,7 +168,7 @@
                 return;
             }
             let mut handler = ConnectionHandler {
-                read_stream: BufReader::new(conn.try_clone().unwrap()),
+                read_stream: BufReader::new(conn.try_clone().expect(pos!())),
                 write_stream: BufWriter::new(conn),
                 server: self.server,
                 shutdown: self.shutdown,
