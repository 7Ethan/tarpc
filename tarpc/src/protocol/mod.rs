// Copyright 2016 Google Inc. All Rights Reserved.
//
// Licensed under the MIT License, <LICENSE or http://opensource.org/licenses/MIT>.
// This file may not be copied, modified, or distributed except according to those terms.

use bincode::{self, SizeLimit};
use bincode::serde::{deserialize_from, serialize_into};
use serde;
use serde::de::value::Error::EndOfStream;
use std::io::{self, Read, Write};
use std::convert;
use std::sync::Arc;
use std::time::Duration;

mod client;
mod server;
mod packet;

pub use self::packet::Packet;
pub use self::client::{Client, Future};
pub use self::server::{Serve, ServeHandle};

/// Client errors that can occur during rpc calls
#[derive(Debug, Clone)]
pub enum Error {
    /// An IO-related error
    Io(Arc<io::Error>),
    /// The server hung up.
    ConnectionBroken,
}

impl convert::From<bincode::serde::SerializeError> for Error {
    fn from(err: bincode::serde::SerializeError) -> Error {
        match err {
            bincode::serde::SerializeError::IoError(err) => Error::Io(Arc::new(err)),
            err => panic!("Unexpected error during serialization: {:?}", err),
        }
    }
}

impl convert::From<bincode::serde::DeserializeError> for Error {
    fn from(err: bincode::serde::DeserializeError) -> Error {
        match err {
            bincode::serde::DeserializeError::Serde(EndOfStream) => Error::ConnectionBroken,
            bincode::serde::DeserializeError::IoError(err) => {
                match err.kind() {
                    io::ErrorKind::ConnectionReset |
                    io::ErrorKind::UnexpectedEof => Error::ConnectionBroken,
                    _ => Error::Io(Arc::new(err)),
                }
            }
            err => panic!("Unexpected error during deserialization: {:?}", err),
        }
    }
}

impl convert::From<io::Error> for Error {
    fn from(err: io::Error) -> Error {
        Error::Io(Arc::new(err))
    }
}

/// Configuration for client and server.
#[derive(Debug, Default)]
pub struct Config {
    /// Request/Response timeout between packet delivery.
    pub timeout: Option<Duration>,
}

/// Return type of rpc calls: either the successful return value, or a client error.
pub type Result<T> = ::std::result::Result<T, Error>;

trait Deserialize: Read + Sized {
    fn deserialize<T: serde::Deserialize>(&mut self) -> Result<T> {
        deserialize_from(self, SizeLimit::Infinite).map_err(Error::from)
    }
}

impl<R: Read> Deserialize for R {}

trait Serialize: Write + Sized {
    fn serialize<T: serde::Serialize>(&mut self, value: &T) -> Result<()> {
        try!(serialize_into(self, value, SizeLimit::Infinite));
        try!(self.flush());
        Ok(())
    }
}

impl<W: Write> Serialize for W {}

#[cfg(test)]
mod test {
    extern crate env_logger;
    use super::{Client, Config, Serve};
    use scoped_pool::Pool;
    use std::net::TcpStream;
    use std::sync::{Arc, Barrier, Mutex};
    use std::thread;
    use std::time::Duration;
    use transport::tcp::TcpTransport;

    fn test_timeout() -> Option<Duration> {
        Some(Duration::from_secs(1))
    }

    struct Server {
        counter: Mutex<u64>,
    }

    impl Serve for Server {
        type Request = ();
        type Reply = u64;

        fn serve(&self, _: ()) -> u64 {
            let mut counter = self.counter.lock().unwrap();
            let reply = *counter;
            *counter += 1;
            reply
        }
    }

    impl Server {
        fn new() -> Server {
            Server { counter: Mutex::new(0) }
        }

        fn count(&self) -> u64 {
            *self.counter.lock().unwrap()
        }
    }

    #[test]
    fn handle() {
        let _ = env_logger::init();
        let server = Arc::new(Server::new());
        let serve_handle = server.spawn("localhost:0").unwrap();
        let client: Client<(), u64, TcpStream> = Client::new(serve_handle.dialer()).unwrap();
        drop(client);
        serve_handle.shutdown();
    }

    #[test]
    fn simple() {
        let _ = env_logger::init();
        let server = Arc::new(Server::new());
        let serve_handle = server.clone().spawn("localhost:0").unwrap();
        // The explicit type is required so that it doesn't deserialize a u32 instead of u64
        let client: Client<(), u64, _> = Client::new(serve_handle.dialer()).unwrap();
        assert_eq!(0, client.rpc(()).unwrap());
        assert_eq!(1, server.count());
        assert_eq!(1, client.rpc(()).unwrap());
        assert_eq!(2, server.count());
        drop(client);
        serve_handle.shutdown();
    }

    struct BarrierServer {
        barrier: Barrier,
        inner: Server,
    }

    impl Serve for BarrierServer {
        type Request = ();
        type Reply = u64;
        fn serve(&self, request: ()) -> u64 {
            self.barrier.wait();
            self.inner.serve(request)
        }
    }

    impl BarrierServer {
        fn new(n: usize) -> BarrierServer {
            BarrierServer {
                barrier: Barrier::new(n),
                inner: Server::new(),
            }
        }

        fn count(&self) -> u64 {
            self.inner.count()
        }
    }

    #[test]
    fn force_shutdown() {
        let _ = env_logger::init();
        let server = Arc::new(Server::new());
<<<<<<< HEAD
        let serve_handle = server.spawn_with_config(TcpTransport("localhost:0"),
=======
        let serve_handle = server.spawn_with_config("localhost:0",
>>>>>>> 3693c95a
                                                    Config { timeout: Some(Duration::new(0, 10)) })
                                 .unwrap();
        let client: Client<(), u64, _> = Client::new(serve_handle.dialer()).unwrap();
        let thread = thread::spawn(move || serve_handle.shutdown());
        info!("force_shutdown:: rpc1: {:?}", client.rpc(()));
        thread.join().unwrap();
    }

    #[test]
    fn client_failed_rpc() {
        let _ = env_logger::init();
        let server = Arc::new(Server::new());
<<<<<<< HEAD
        let serve_handle = server.spawn_with_config(TcpTransport("localhost:0"),
=======
        let serve_handle = server.spawn_with_config("localhost:0",
>>>>>>> 3693c95a
                                                    Config { timeout: test_timeout() })
                                 .unwrap();
        let client: Arc<Client<(), u64, _>> = Arc::new(Client::new(serve_handle.dialer()).unwrap());
        client.rpc(()).unwrap();
        serve_handle.shutdown();
        match client.rpc(()) {
            Err(super::Error::ConnectionBroken) => {} // success
            otherwise => panic!("Expected Err(ConnectionBroken), got {:?}", otherwise),
        }
        let _ = client.rpc(()); // Test whether second failure hangs
    }

    #[test]
    fn concurrent() {
        let _ = env_logger::init();
        let concurrency = 10;
        let pool = Pool::new(concurrency);
        let server = Arc::new(BarrierServer::new(concurrency));
        let serve_handle = server.clone().spawn("localhost:0").unwrap();
        let client: Client<(), u64, _> = Client::new(serve_handle.dialer()).unwrap();
        pool.scoped(|scope| {
            for _ in 0..concurrency {
                let client = client.try_clone().unwrap();
                scope.execute(move || {
                    client.rpc(()).unwrap();
                });
            }
        });
        assert_eq!(concurrency as u64, server.count());
        drop(client);
        serve_handle.shutdown();
    }

    #[test]
    fn async() {
        let _ = env_logger::init();
        let server = Arc::new(Server::new());
        let serve_handle = server.spawn("localhost:0").unwrap();
        let client: Client<(), u64, _> = Client::new(serve_handle.dialer()).unwrap();

        // Drop future immediately; does the reader channel panic when sending?
        client.rpc_async(());
        // If the reader panicked, this won't succeed
        client.rpc_async(());

        drop(client);
        serve_handle.shutdown();
    }
}<|MERGE_RESOLUTION|>--- conflicted
+++ resolved
@@ -97,7 +97,6 @@
     use std::sync::{Arc, Barrier, Mutex};
     use std::thread;
     use std::time::Duration;
-    use transport::tcp::TcpTransport;
 
     fn test_timeout() -> Option<Duration> {
         Some(Duration::from_secs(1))
@@ -185,11 +184,7 @@
     fn force_shutdown() {
         let _ = env_logger::init();
         let server = Arc::new(Server::new());
-<<<<<<< HEAD
-        let serve_handle = server.spawn_with_config(TcpTransport("localhost:0"),
-=======
         let serve_handle = server.spawn_with_config("localhost:0",
->>>>>>> 3693c95a
                                                     Config { timeout: Some(Duration::new(0, 10)) })
                                  .unwrap();
         let client: Client<(), u64, _> = Client::new(serve_handle.dialer()).unwrap();
@@ -202,11 +197,7 @@
     fn client_failed_rpc() {
         let _ = env_logger::init();
         let server = Arc::new(Server::new());
-<<<<<<< HEAD
-        let serve_handle = server.spawn_with_config(TcpTransport("localhost:0"),
-=======
         let serve_handle = server.spawn_with_config("localhost:0",
->>>>>>> 3693c95a
                                                     Config { timeout: test_timeout() })
                                  .unwrap();
         let client: Arc<Client<(), u64, _>> = Arc::new(Client::new(serve_handle.dialer()).unwrap());
